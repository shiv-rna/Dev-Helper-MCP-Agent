--- conflicted
+++ resolved
@@ -50,14 +50,10 @@
 ehthumbs.db
 Thumbs.db
 
-<<<<<<< HEAD
 # Project specific - exclude output files but keep important text files
 developer_tools_output_*.txt
 *.log
-=======
-# Project specific
 *.txt
 !requirements.txt
 !README.txt
-developer_tools_output_*.txt
->>>>>>> bd6641dd
+!GIT_CHEATSHEET.md